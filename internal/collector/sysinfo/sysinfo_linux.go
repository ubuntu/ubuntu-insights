--- conflicted
+++ resolved
@@ -11,7 +11,6 @@
 	"strings"
 )
 
-<<<<<<< HEAD
 type options struct {
 	root       string
 	cpuInfoCmd []string
@@ -99,11 +98,6 @@
 	o := CpuInfo{Cpu: map[string]string{}}
 
 	stdout, stderr, err := runCmd(context.Background(), s.opts.cpuInfoCmd[0], s.opts.cpuInfoCmd[1:]...)
-=======
-func (s Manager) collectHardware() (hwInfo HwInfo, err error) {
-	// System vendor
-	d, err := os.ReadFile(filepath.Join(s.root, "sys/class/dmi/id/sys_vendor"))
->>>>>>> 0571a4c2
 	if err != nil {
 		s.opts.log.Warn(err.Error())
 		return o
