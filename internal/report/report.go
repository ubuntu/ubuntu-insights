--- conflicted
+++ resolved
@@ -141,18 +141,10 @@
 //
 // For example, given reports 1 and 7, with time 2 and period 7, the function will return the path for report 1.
 func GetForPeriod(dir string, t time.Time, period int) (Report, error) {
-<<<<<<< HEAD
-	if period <= 0 {
-		return Report{}, ErrInvalidPeriod
-	}
-
-	periodStart := t.Unix() - (t.Unix() % int64(period))
-=======
 	periodStart, err := GetPeriodStart(period, t)
 	if err != nil {
 		return Report{}, err
 	}
->>>>>>> bb2413ea
 	periodEnd := periodStart + int64(period)
 
 	// Reports names are utc timestamps. Get the most recent report within the period window.
