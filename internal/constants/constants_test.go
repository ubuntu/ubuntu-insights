package constants_test

import (
	"fmt"
	"os"
	"testing"

	"github.com/stretchr/testify/require"
	"github.com/ubuntu/ubuntu-insights/internal/constants"
)

//nolint:dupl //Tests for GetDefaultConfigPath is very similar to GetDefaultCachePath.
func Test_GetDefaultConfigPath(t *testing.T) {
	t.Parallel()

	tests := map[string]struct {
		want string
		mock func() (string, error)
	}{
		"os.UserConfigDir success": {
			want: "abc/def" + string(os.PathSeparator) + constants.DefaultAppFolder,
			mock: func() (string, error) {
				return "abc/def", nil
			},
		},
		"os.UserConfigDir error": {
<<<<<<< HEAD
			want: string(os.PathSeparator) + constants.DefaultAppFolder,
=======
			want: constants.DefaultAppFolder,
>>>>>>> 57ecd052
			mock: func() (string, error) {
				return "", fmt.Errorf("os.UserCacheDir error")
			},
		},
		"os.UserConfigDir error 2": {
<<<<<<< HEAD
			want: string(os.PathSeparator) + constants.DefaultAppFolder,
=======
			want: constants.DefaultAppFolder,
>>>>>>> 57ecd052
			mock: func() (string, error) {
				return "abc", fmt.Errorf("os.UserCacheDir error")
			},
		},
	}
	for name, tt := range tests {
		t.Run(name, func(t *testing.T) {
			t.Parallel()

			opts := []constants.Option{constants.WithBaseDir(tt.mock)}
			require.Equal(t, tt.want, constants.GetDefaultConfigPath(opts...))
		})
	}
}

//nolint:dupl //Tests for GetDefaultConfigPath is very similar to GetDefaultCachePath.
func Test_GetDefaultCachePath(t *testing.T) {
	t.Parallel()

	tests := map[string]struct {
		want string
		mock func() (string, error)
	}{
		"os.UserCacheDir success": {
			want: "def/abc" + string(os.PathSeparator) + constants.DefaultAppFolder,
			mock: func() (string, error) {
				return "def/abc", nil
			},
		},
		"os.UserCacheDir error": {
<<<<<<< HEAD
			want: string(os.PathSeparator) + constants.DefaultAppFolder,
=======
			want: constants.DefaultAppFolder,
>>>>>>> 57ecd052
			mock: func() (string, error) {
				return "", fmt.Errorf("os.UserCacheDir error")
			},
		},
		"os.UserCacheDir error with return": {
<<<<<<< HEAD
			want: string(os.PathSeparator) + constants.DefaultAppFolder,
=======
			want: constants.DefaultAppFolder,
>>>>>>> 57ecd052
			mock: func() (string, error) {
				return "return", fmt.Errorf("os.UserCacheDir error")
			},
		},
	}
	for name, tt := range tests {
		t.Run(name, func(t *testing.T) {
			t.Parallel()

			opts := []constants.Option{constants.WithBaseDir(tt.mock)}
			require.Equal(t, tt.want, constants.GetDefaultCachePath(opts...))
		})
	}
}<|MERGE_RESOLUTION|>--- conflicted
+++ resolved
@@ -24,21 +24,13 @@
 			},
 		},
 		"os.UserConfigDir error": {
-<<<<<<< HEAD
-			want: string(os.PathSeparator) + constants.DefaultAppFolder,
-=======
 			want: constants.DefaultAppFolder,
->>>>>>> 57ecd052
 			mock: func() (string, error) {
 				return "", fmt.Errorf("os.UserCacheDir error")
 			},
 		},
 		"os.UserConfigDir error 2": {
-<<<<<<< HEAD
-			want: string(os.PathSeparator) + constants.DefaultAppFolder,
-=======
 			want: constants.DefaultAppFolder,
->>>>>>> 57ecd052
 			mock: func() (string, error) {
 				return "abc", fmt.Errorf("os.UserCacheDir error")
 			},
@@ -69,21 +61,13 @@
 			},
 		},
 		"os.UserCacheDir error": {
-<<<<<<< HEAD
-			want: string(os.PathSeparator) + constants.DefaultAppFolder,
-=======
 			want: constants.DefaultAppFolder,
->>>>>>> 57ecd052
 			mock: func() (string, error) {
 				return "", fmt.Errorf("os.UserCacheDir error")
 			},
 		},
 		"os.UserCacheDir error with return": {
-<<<<<<< HEAD
-			want: string(os.PathSeparator) + constants.DefaultAppFolder,
-=======
 			want: constants.DefaultAppFolder,
->>>>>>> 57ecd052
 			mock: func() (string, error) {
 				return "return", fmt.Errorf("os.UserCacheDir error")
 			},
